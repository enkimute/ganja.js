"""3D Projective Geometric Algebra.

Written by a generator written by enki.
"""

__author__ = 'Enki'

import math

class R3:
<<<<<<< HEAD
	def __init__(self, value=0, index=0):
		"""Initiate a new R3.
		 
		Optional, the component ``index`` can be set with ``value``.
		"""
		self.mvec = [0]*8
		self._base = ["1","e1","e2","e3","e12","e13","e23","e123"]
		if (value != 0):
			self.mvec[index] = value
        
	def __str__(self):
		res = ' + '.join(filter(None, [("%.7f" % x).rstrip("0").rstrip(".")+(["",self._base[i]][i>0]) if math.fabs(x) > 0.000001 else None for i,x in enumerate(self)]))
		if (res == ''):
			return "0"
		return res

	def __getitem__(self, key):
		return self.mvec[key]

	def __setitem__(self, key, value):
		self.mvec[key] = value
		
	def __len__(self):
		return len(self.mvec)

	def __invert__(a):
		"""R3.Reverse
		
		Reverse the order of the basis blades.
		"""
		res = R3()
		res[0]=a[0]
		res[1]=a[1]
		res[2]=a[2]
		res[3]=a[3]
		res[4]=-a[4]
		res[5]=-a[5]
		res[6]=-a[6]
		res[7]=-a[7]
		return res

	def Dual(a):
		"""R3.Dual
		
		Poincare duality operator.
		"""
		res = R3()
		res[0]=-a[7]
		res[1]=-a[6]
		res[2]=a[5]
		res[3]=-a[4]
		res[4]=a[3]
		res[5]=-a[2]
		res[6]=a[1]
		res[7]=a[0]
		return res

	def Conjugate(a):
		"""R3.Conjugate
		
		Clifford Conjugation
		"""
		res = R3()
		res[0]=a[0]
		res[1]=-a[1]
		res[2]=-a[2]
		res[3]=-a[3]
		res[4]=-a[4]
		res[5]=-a[5]
		res[6]=-a[6]
		res[7]=a[7]
		return res

	def Involute(a):
		"""R3.Involute
		
		Main involution
		"""
		res = R3()
		res[0]=a[0]
		res[1]=-a[1]
		res[2]=-a[2]
		res[3]=-a[3]
		res[4]=a[4]
		res[5]=a[5]
		res[6]=a[6]
		res[7]=-a[7]
		return res

	def __mul__(a,b):
		"""R3.Mul
		
		The geometric product.
		"""
		if type(b) in (int, float):
			 return a.muls(b)
		res = R3()
		res[0]=b[0]*a[0]+b[1]*a[1]+b[2]*a[2]+b[3]*a[3]-b[4]*a[4]-b[5]*a[5]-b[6]*a[6]-b[7]*a[7]
		res[1]=b[1]*a[0]+b[0]*a[1]-b[4]*a[2]-b[5]*a[3]+b[2]*a[4]+b[3]*a[5]-b[7]*a[6]-b[6]*a[7]
		res[2]=b[2]*a[0]+b[4]*a[1]+b[0]*a[2]-b[6]*a[3]-b[1]*a[4]+b[7]*a[5]+b[3]*a[6]+b[5]*a[7]
		res[3]=b[3]*a[0]+b[5]*a[1]+b[6]*a[2]+b[0]*a[3]-b[7]*a[4]-b[1]*a[5]-b[2]*a[6]-b[4]*a[7]
		res[4]=b[4]*a[0]+b[2]*a[1]-b[1]*a[2]+b[7]*a[3]+b[0]*a[4]-b[6]*a[5]+b[5]*a[6]+b[3]*a[7]
		res[5]=b[5]*a[0]+b[3]*a[1]-b[7]*a[2]-b[1]*a[3]+b[6]*a[4]+b[0]*a[5]-b[4]*a[6]-b[2]*a[7]
		res[6]=b[6]*a[0]+b[7]*a[1]+b[3]*a[2]-b[2]*a[3]-b[5]*a[4]+b[4]*a[5]+b[0]*a[6]+b[1]*a[7]
		res[7]=b[7]*a[0]+b[6]*a[1]-b[5]*a[2]+b[4]*a[3]+b[3]*a[4]-b[2]*a[5]+b[1]*a[6]+b[0]*a[7]
		return res
	__rmul__=__mul__

	def __xor__(a,b):
		res = R3()
		res[0]=b[0]*a[0]
		res[1]=b[1]*a[0]+b[0]*a[1]
		res[2]=b[2]*a[0]+b[0]*a[2]
		res[3]=b[3]*a[0]+b[0]*a[3]
		res[4]=b[4]*a[0]+b[2]*a[1]-b[1]*a[2]+b[0]*a[4]
		res[5]=b[5]*a[0]+b[3]*a[1]-b[1]*a[3]+b[0]*a[5]
		res[6]=b[6]*a[0]+b[3]*a[2]-b[2]*a[3]+b[0]*a[6]
		res[7]=b[7]*a[0]+b[6]*a[1]-b[5]*a[2]+b[4]*a[3]+b[3]*a[4]-b[2]*a[5]+b[1]*a[6]+b[0]*a[7]
		return res
=======
    def __init__(self, value=0, index=0):
        """Initiate a new R3.
         
        Optional, the component index can be set with value.
        """
        self.mvec = [0] * 8
        self._base = ["1", "e1", "e2", "e3", "e12", "e13", "e23", "e123"]
        if (value != 0):
            self.mvec[index] = value
        
    def __str__(self):
        res = ' + '.join(filter(None, [("%.7f" % x).rstrip("0").rstrip(".")+(["",self._base[i]][i>0]) if math.fabs(x) > 0.000001 else None for i,x in enumerate(self)]))
        if (res == ''):
            return "0"
        return res

    def __getitem__(self, key):
        return self.mvec[key]

    def __setitem__(self, key, value):
        self.mvec[key] = value
        
    def __len__(self):
        return len(self.mvec)

    def __invert__(a):
        """R3.Reverse
        
        Reverse the order of the basis blades.
        """
        res = R3()
        res[0]=a[0]
        res[1]=a[1]
        res[2]=a[2]
        res[3]=a[3]
        res[4]=-a[4]
        res[5]=-a[5]
        res[6]=-a[6]
        res[7]=-a[7]
        return res

    def Dual(a):
        """R3.Dual
        
        Poincare duality operator.
        """
        res = R3()
        res[0]=-a[7]
        res[1]=-a[6]
        res[2]=a[5]
        res[3]=-a[4]
        res[4]=a[3]
        res[5]=-a[2]
        res[6]=a[1]
        res[7]=a[0]
        return res

    def Conjugate(a):
        """R3.Conjugate
        
        Clifford Conjugation
        """
        res = R3()
        res[0]=a[0]
        res[1]=-a[1]
        res[2]=-a[2]
        res[3]=-a[3]
        res[4]=-a[4]
        res[5]=-a[5]
        res[6]=-a[6]
        res[7]=a[7]
        return res

    def Involute(a):
        """R3.Involute
        
        Main involution
        """
        res = R3()
        res[0]=a[0]
        res[1]=-a[1]
        res[2]=-a[2]
        res[3]=-a[3]
        res[4]=a[4]
        res[5]=a[5]
        res[6]=a[6]
        res[7]=-a[7]
        return res

    def __mul__(a,b):
        """R3.Mul
        
        The geometric product.
        """
        if type(b) in (int, float):
            return a.muls(b)
        res = R3()
        res[0]=b[0]*a[0]+b[1]*a[1]+b[2]*a[2]+b[3]*a[3]-b[4]*a[4]-b[5]*a[5]-b[6]*a[6]-b[7]*a[7]
        res[1]=b[1]*a[0]+b[0]*a[1]-b[4]*a[2]-b[5]*a[3]+b[2]*a[4]+b[3]*a[5]-b[7]*a[6]-b[6]*a[7]
        res[2]=b[2]*a[0]+b[4]*a[1]+b[0]*a[2]-b[6]*a[3]-b[1]*a[4]+b[7]*a[5]+b[3]*a[6]+b[5]*a[7]
        res[3]=b[3]*a[0]+b[5]*a[1]+b[6]*a[2]+b[0]*a[3]-b[7]*a[4]-b[1]*a[5]-b[2]*a[6]-b[4]*a[7]
        res[4]=b[4]*a[0]+b[2]*a[1]-b[1]*a[2]+b[7]*a[3]+b[0]*a[4]-b[6]*a[5]+b[5]*a[6]+b[3]*a[7]
        res[5]=b[5]*a[0]+b[3]*a[1]-b[7]*a[2]-b[1]*a[3]+b[6]*a[4]+b[0]*a[5]-b[4]*a[6]-b[2]*a[7]
        res[6]=b[6]*a[0]+b[7]*a[1]+b[3]*a[2]-b[2]*a[3]-b[5]*a[4]+b[4]*a[5]+b[0]*a[6]+b[1]*a[7]
        res[7]=b[7]*a[0]+b[6]*a[1]-b[5]*a[2]+b[4]*a[3]+b[3]*a[4]-b[2]*a[5]+b[1]*a[6]+b[0]*a[7]
        return res
    __rmul__=__mul__
>>>>>>> 93ef8301

    def __xor__(a,b):
        res = R3()
        res[0]=b[0]*a[0]
        res[1]=b[1]*a[0]+b[0]*a[1]
        res[2]=b[2]*a[0]+b[0]*a[2]
        res[3]=b[3]*a[0]+b[0]*a[3]
        res[4]=b[4]*a[0]+b[2]*a[1]-b[1]*a[2]+b[0]*a[4]
        res[5]=b[5]*a[0]+b[3]*a[1]-b[1]*a[3]+b[0]*a[5]
        res[6]=b[6]*a[0]+b[3]*a[2]-b[2]*a[3]+b[0]*a[6]
        res[7]=b[7]*a[0]+b[6]*a[1]-b[5]*a[2]+b[4]*a[3]+b[3]*a[4]-b[2]*a[5]+b[1]*a[6]+b[0]*a[7]
        return res

<<<<<<< HEAD
	def __and__(a,b):
		res = R3()
		res[7]=b[7]*a[7]
		res[6]=b[6]*a[7]+b[7]*a[6]
		res[5]=b[5]*a[7]+b[7]*a[5]
		res[4]=b[4]*a[7]+b[7]*a[4]
		res[3]=b[3]*a[7]+b[5]*a[6]-b[6]*a[5]+b[7]*a[3]
		res[2]=b[2]*a[7]+b[4]*a[6]-b[6]*a[4]+b[7]*a[2]
		res[1]=b[1]*a[7]+b[4]*a[5]-b[5]*a[4]+b[7]*a[1]
		res[0]=b[0]*a[7]+b[1]*a[6]-b[2]*a[5]+b[3]*a[4]+b[4]*a[3]-b[5]*a[2]+b[6]*a[1]+b[7]*a[0]
		return res
=======
>>>>>>> 93ef8301

    def __and__(a,b):
        res = R3()
        res[7]=b[7]*a[7]
        res[6]=b[6]*a[7]+b[7]*a[6]
        res[5]=b[5]*a[7]+b[7]*a[5]
        res[4]=b[4]*a[7]+b[7]*a[4]
        res[3]=b[3]*a[7]+b[5]*a[6]-b[6]*a[5]+b[7]*a[3]
        res[2]=b[2]*a[7]+b[4]*a[6]-b[6]*a[4]+b[7]*a[2]
        res[1]=b[1]*a[7]+b[4]*a[5]-b[5]*a[4]+b[7]*a[1]
        res[0]=b[0]*a[7]+b[1]*a[6]-b[2]*a[5]+b[3]*a[4]+b[4]*a[3]-b[5]*a[2]+b[6]*a[1]+b[7]*a[0]
        return res

<<<<<<< HEAD
	def __or__(a,b):
		res = R3()
		res[0]=b[0]*a[0]+b[1]*a[1]+b[2]*a[2]+b[3]*a[3]-b[4]*a[4]-b[5]*a[5]-b[6]*a[6]-b[7]*a[7]
		res[1]=b[1]*a[0]+b[0]*a[1]-b[4]*a[2]-b[5]*a[3]+b[2]*a[4]+b[3]*a[5]-b[7]*a[6]-b[6]*a[7]
		res[2]=b[2]*a[0]+b[4]*a[1]+b[0]*a[2]-b[6]*a[3]-b[1]*a[4]+b[7]*a[5]+b[3]*a[6]+b[5]*a[7]
		res[3]=b[3]*a[0]+b[5]*a[1]+b[6]*a[2]+b[0]*a[3]-b[7]*a[4]-b[1]*a[5]-b[2]*a[6]-b[4]*a[7]
		res[4]=b[4]*a[0]+b[7]*a[3]+b[0]*a[4]+b[3]*a[7]
		res[5]=b[5]*a[0]-b[7]*a[2]+b[0]*a[5]-b[2]*a[7]
		res[6]=b[6]*a[0]+b[7]*a[1]+b[0]*a[6]+b[1]*a[7]
		res[7]=b[7]*a[0]+b[0]*a[7]
		return res
=======
>>>>>>> 93ef8301

    def __or__(a,b):
        res = R3()
        res[0]=b[0]*a[0]+b[1]*a[1]+b[2]*a[2]+b[3]*a[3]-b[4]*a[4]-b[5]*a[5]-b[6]*a[6]-b[7]*a[7]
        res[1]=b[1]*a[0]+b[0]*a[1]-b[4]*a[2]-b[5]*a[3]+b[2]*a[4]+b[3]*a[5]-b[7]*a[6]-b[6]*a[7]
        res[2]=b[2]*a[0]+b[4]*a[1]+b[0]*a[2]-b[6]*a[3]-b[1]*a[4]+b[7]*a[5]+b[3]*a[6]+b[5]*a[7]
        res[3]=b[3]*a[0]+b[5]*a[1]+b[6]*a[2]+b[0]*a[3]-b[7]*a[4]-b[1]*a[5]-b[2]*a[6]-b[4]*a[7]
        res[4]=b[4]*a[0]+b[7]*a[3]+b[0]*a[4]+b[3]*a[7]
        res[5]=b[5]*a[0]-b[7]*a[2]+b[0]*a[5]-b[2]*a[7]
        res[6]=b[6]*a[0]+b[7]*a[1]+b[0]*a[6]+b[1]*a[7]
        res[7]=b[7]*a[0]+b[0]*a[7]
        return res

<<<<<<< HEAD
	def __add__(a,b):
		"""R3.Add
		
		Multivector addition
		"""
		if type(b) in (int, float):
			 return a.adds(b)
		res = R3()
		res[0] = a[0]+b[0]
		res[1] = a[1]+b[1]
		res[2] = a[2]+b[2]
		res[3] = a[3]+b[3]
		res[4] = a[4]+b[4]
		res[5] = a[5]+b[5]
		res[6] = a[6]+b[6]
		res[7] = a[7]+b[7]
		return res
	__radd__=__add__

	def __sub__(a,b):
		"""R3.Sub
		
		Multivector subtraction
		"""
		if type(b) in (int, float):
			 return a.subs(b)
		res = R3()
		res[0] = a[0]-b[0]
		res[1] = a[1]-b[1]
		res[2] = a[2]-b[2]
		res[3] = a[3]-b[3]
		res[4] = a[4]-b[4]
		res[5] = a[5]-b[5]
		res[6] = a[6]-b[6]
		res[7] = a[7]-b[7]
		return res
	__rsub__=__sub__

	def smul(a,b):
		res = R3()
		res[0] = a*b[0]
		res[1] = a*b[1]
		res[2] = a*b[2]
		res[3] = a*b[3]
		res[4] = a*b[4]
		res[5] = a*b[5]
		res[6] = a*b[6]
		res[7] = a*b[7]
		return res
=======

    def __add__(a,b):
        """R3.Add
        
        Multivector addition
        """
        if type(b) in (int, float):
            return a.adds(b)
        res = R3()
        res[0] = a[0]+b[0]
        res[1] = a[1]+b[1]
        res[2] = a[2]+b[2]
        res[3] = a[3]+b[3]
        res[4] = a[4]+b[4]
        res[5] = a[5]+b[5]
        res[6] = a[6]+b[6]
        res[7] = a[7]+b[7]
        return res
    __radd__=__add__

    def __sub__(a,b):
        """R3.Sub
        
        Multivector subtraction
        """
        if type(b) in (int, float):
            return a.subs(b)
        res = R3()
        res[0] = a[0]-b[0]
        res[1] = a[1]-b[1]
        res[2] = a[2]-b[2]
        res[3] = a[3]-b[3]
        res[4] = a[4]-b[4]
        res[5] = a[5]-b[5]
        res[6] = a[6]-b[6]
        res[7] = a[7]-b[7]
        return res
    __rsub__=__sub__
>>>>>>> 93ef8301

    def smul(a,b):
        res = R3()
        res[0] = a*b[0]
        res[1] = a*b[1]
        res[2] = a*b[2]
        res[3] = a*b[3]
        res[4] = a*b[4]
        res[5] = a*b[5]
        res[6] = a*b[6]
        res[7] = a*b[7]
        return res

<<<<<<< HEAD
	def muls(a,b):
		res = R3()
		res[0] = a[0]*b
		res[1] = a[1]*b
		res[2] = a[2]*b
		res[3] = a[3]*b
		res[4] = a[4]*b
		res[5] = a[5]*b
		res[6] = a[6]*b
		res[7] = a[7]*b
		return res
=======
>>>>>>> 93ef8301

    def muls(a,b):
        res = R3()
        res[0] = a[0]*b
        res[1] = a[1]*b
        res[2] = a[2]*b
        res[3] = a[3]*b
        res[4] = a[4]*b
        res[5] = a[5]*b
        res[6] = a[6]*b
        res[7] = a[7]*b
        return res

<<<<<<< HEAD
	def sadd(a,b):
		res = R3()
		res[0] = a+b[0]
		res[1] = b[1]
		res[2] = b[2]
		res[3] = b[3]
		res[4] = b[4]
		res[5] = b[5]
		res[6] = b[6]
		res[7] = b[7]
		return res
=======
>>>>>>> 93ef8301

    def sadd(a,b):
        res = R3()
        res[0] = a+b[0]
        res[1] = b[1]
        res[2] = b[2]
        res[3] = b[3]
        res[4] = b[4]
        res[5] = b[5]
        res[6] = b[6]
        res[7] = b[7]
        return res

<<<<<<< HEAD
	def adds(a,b):
		res = R3()
		res[0] = a[0]+b
		res[1] = a[1]
		res[2] = a[2]
		res[3] = a[3]
		res[4] = a[4]
		res[5] = a[5]
		res[6] = a[6]
		res[7] = a[7]
		return res
=======
>>>>>>> 93ef8301

    def adds(a,b):
        res = R3()
        res[0] = a[0]+b
        res[1] = a[1]
        res[2] = a[2]
        res[3] = a[3]
        res[4] = a[4]
        res[5] = a[5]
        res[6] = a[6]
        res[7] = a[7]
        return res

<<<<<<< HEAD
	def norm(a):
		return math.sqrt(math.fabs((a * a.Conjugate())[0]))

	def inorm(a):
		return a.Dual().norm()
		
	def normalized(a):
		return a * (1 / a.norm())
=======

    def norm(a):
        return math.sqrt(math.fabs((a * a.Conjugate())[0]))
        
    def inorm(a):
        return a.Dual().norm()
        
    def normalized(a):
        return a * (1 / a.norm())
>>>>>>> 93ef8301

e1 = R3(1.0, 1)
e2 = R3(1.0, 2)
e3 = R3(1.0, 3)
e12 = R3(1.0, 4)
e13 = R3(1.0, 5)
e23 = R3(1.0, 6)
e123 = R3(1.0, 7)
<<<<<<< HEAD
if __name__ == '__main__':
    print("e1*e1         :", str(e1*e1))
    print("pss           :", str(e123))
    print("pss*pss       :", str(e123*e123))

=======

if __name__ == '__main__':
    print("e1*e1         :", str(e1*e1))
    print("pss           :", str(e123))
    print("pss*pss       :", str(e123*e123))
>>>>>>> 93ef8301
<|MERGE_RESOLUTION|>--- conflicted
+++ resolved
@@ -8,127 +8,6 @@
 import math
 
 class R3:
-<<<<<<< HEAD
-	def __init__(self, value=0, index=0):
-		"""Initiate a new R3.
-		 
-		Optional, the component ``index`` can be set with ``value``.
-		"""
-		self.mvec = [0]*8
-		self._base = ["1","e1","e2","e3","e12","e13","e23","e123"]
-		if (value != 0):
-			self.mvec[index] = value
-        
-	def __str__(self):
-		res = ' + '.join(filter(None, [("%.7f" % x).rstrip("0").rstrip(".")+(["",self._base[i]][i>0]) if math.fabs(x) > 0.000001 else None for i,x in enumerate(self)]))
-		if (res == ''):
-			return "0"
-		return res
-
-	def __getitem__(self, key):
-		return self.mvec[key]
-
-	def __setitem__(self, key, value):
-		self.mvec[key] = value
-		
-	def __len__(self):
-		return len(self.mvec)
-
-	def __invert__(a):
-		"""R3.Reverse
-		
-		Reverse the order of the basis blades.
-		"""
-		res = R3()
-		res[0]=a[0]
-		res[1]=a[1]
-		res[2]=a[2]
-		res[3]=a[3]
-		res[4]=-a[4]
-		res[5]=-a[5]
-		res[6]=-a[6]
-		res[7]=-a[7]
-		return res
-
-	def Dual(a):
-		"""R3.Dual
-		
-		Poincare duality operator.
-		"""
-		res = R3()
-		res[0]=-a[7]
-		res[1]=-a[6]
-		res[2]=a[5]
-		res[3]=-a[4]
-		res[4]=a[3]
-		res[5]=-a[2]
-		res[6]=a[1]
-		res[7]=a[0]
-		return res
-
-	def Conjugate(a):
-		"""R3.Conjugate
-		
-		Clifford Conjugation
-		"""
-		res = R3()
-		res[0]=a[0]
-		res[1]=-a[1]
-		res[2]=-a[2]
-		res[3]=-a[3]
-		res[4]=-a[4]
-		res[5]=-a[5]
-		res[6]=-a[6]
-		res[7]=a[7]
-		return res
-
-	def Involute(a):
-		"""R3.Involute
-		
-		Main involution
-		"""
-		res = R3()
-		res[0]=a[0]
-		res[1]=-a[1]
-		res[2]=-a[2]
-		res[3]=-a[3]
-		res[4]=a[4]
-		res[5]=a[5]
-		res[6]=a[6]
-		res[7]=-a[7]
-		return res
-
-	def __mul__(a,b):
-		"""R3.Mul
-		
-		The geometric product.
-		"""
-		if type(b) in (int, float):
-			 return a.muls(b)
-		res = R3()
-		res[0]=b[0]*a[0]+b[1]*a[1]+b[2]*a[2]+b[3]*a[3]-b[4]*a[4]-b[5]*a[5]-b[6]*a[6]-b[7]*a[7]
-		res[1]=b[1]*a[0]+b[0]*a[1]-b[4]*a[2]-b[5]*a[3]+b[2]*a[4]+b[3]*a[5]-b[7]*a[6]-b[6]*a[7]
-		res[2]=b[2]*a[0]+b[4]*a[1]+b[0]*a[2]-b[6]*a[3]-b[1]*a[4]+b[7]*a[5]+b[3]*a[6]+b[5]*a[7]
-		res[3]=b[3]*a[0]+b[5]*a[1]+b[6]*a[2]+b[0]*a[3]-b[7]*a[4]-b[1]*a[5]-b[2]*a[6]-b[4]*a[7]
-		res[4]=b[4]*a[0]+b[2]*a[1]-b[1]*a[2]+b[7]*a[3]+b[0]*a[4]-b[6]*a[5]+b[5]*a[6]+b[3]*a[7]
-		res[5]=b[5]*a[0]+b[3]*a[1]-b[7]*a[2]-b[1]*a[3]+b[6]*a[4]+b[0]*a[5]-b[4]*a[6]-b[2]*a[7]
-		res[6]=b[6]*a[0]+b[7]*a[1]+b[3]*a[2]-b[2]*a[3]-b[5]*a[4]+b[4]*a[5]+b[0]*a[6]+b[1]*a[7]
-		res[7]=b[7]*a[0]+b[6]*a[1]-b[5]*a[2]+b[4]*a[3]+b[3]*a[4]-b[2]*a[5]+b[1]*a[6]+b[0]*a[7]
-		return res
-	__rmul__=__mul__
-
-	def __xor__(a,b):
-		res = R3()
-		res[0]=b[0]*a[0]
-		res[1]=b[1]*a[0]+b[0]*a[1]
-		res[2]=b[2]*a[0]+b[0]*a[2]
-		res[3]=b[3]*a[0]+b[0]*a[3]
-		res[4]=b[4]*a[0]+b[2]*a[1]-b[1]*a[2]+b[0]*a[4]
-		res[5]=b[5]*a[0]+b[3]*a[1]-b[1]*a[3]+b[0]*a[5]
-		res[6]=b[6]*a[0]+b[3]*a[2]-b[2]*a[3]+b[0]*a[6]
-		res[7]=b[7]*a[0]+b[6]*a[1]-b[5]*a[2]+b[4]*a[3]+b[3]*a[4]-b[2]*a[5]+b[1]*a[6]+b[0]*a[7]
-		return res
-=======
     def __init__(self, value=0, index=0):
         """Initiate a new R3.
          
@@ -236,7 +115,6 @@
         res[7]=b[7]*a[0]+b[6]*a[1]-b[5]*a[2]+b[4]*a[3]+b[3]*a[4]-b[2]*a[5]+b[1]*a[6]+b[0]*a[7]
         return res
     __rmul__=__mul__
->>>>>>> 93ef8301
 
     def __xor__(a,b):
         res = R3()
@@ -250,20 +128,6 @@
         res[7]=b[7]*a[0]+b[6]*a[1]-b[5]*a[2]+b[4]*a[3]+b[3]*a[4]-b[2]*a[5]+b[1]*a[6]+b[0]*a[7]
         return res
 
-<<<<<<< HEAD
-	def __and__(a,b):
-		res = R3()
-		res[7]=b[7]*a[7]
-		res[6]=b[6]*a[7]+b[7]*a[6]
-		res[5]=b[5]*a[7]+b[7]*a[5]
-		res[4]=b[4]*a[7]+b[7]*a[4]
-		res[3]=b[3]*a[7]+b[5]*a[6]-b[6]*a[5]+b[7]*a[3]
-		res[2]=b[2]*a[7]+b[4]*a[6]-b[6]*a[4]+b[7]*a[2]
-		res[1]=b[1]*a[7]+b[4]*a[5]-b[5]*a[4]+b[7]*a[1]
-		res[0]=b[0]*a[7]+b[1]*a[6]-b[2]*a[5]+b[3]*a[4]+b[4]*a[3]-b[5]*a[2]+b[6]*a[1]+b[7]*a[0]
-		return res
-=======
->>>>>>> 93ef8301
 
     def __and__(a,b):
         res = R3()
@@ -277,20 +141,6 @@
         res[0]=b[0]*a[7]+b[1]*a[6]-b[2]*a[5]+b[3]*a[4]+b[4]*a[3]-b[5]*a[2]+b[6]*a[1]+b[7]*a[0]
         return res
 
-<<<<<<< HEAD
-	def __or__(a,b):
-		res = R3()
-		res[0]=b[0]*a[0]+b[1]*a[1]+b[2]*a[2]+b[3]*a[3]-b[4]*a[4]-b[5]*a[5]-b[6]*a[6]-b[7]*a[7]
-		res[1]=b[1]*a[0]+b[0]*a[1]-b[4]*a[2]-b[5]*a[3]+b[2]*a[4]+b[3]*a[5]-b[7]*a[6]-b[6]*a[7]
-		res[2]=b[2]*a[0]+b[4]*a[1]+b[0]*a[2]-b[6]*a[3]-b[1]*a[4]+b[7]*a[5]+b[3]*a[6]+b[5]*a[7]
-		res[3]=b[3]*a[0]+b[5]*a[1]+b[6]*a[2]+b[0]*a[3]-b[7]*a[4]-b[1]*a[5]-b[2]*a[6]-b[4]*a[7]
-		res[4]=b[4]*a[0]+b[7]*a[3]+b[0]*a[4]+b[3]*a[7]
-		res[5]=b[5]*a[0]-b[7]*a[2]+b[0]*a[5]-b[2]*a[7]
-		res[6]=b[6]*a[0]+b[7]*a[1]+b[0]*a[6]+b[1]*a[7]
-		res[7]=b[7]*a[0]+b[0]*a[7]
-		return res
-=======
->>>>>>> 93ef8301
 
     def __or__(a,b):
         res = R3()
@@ -304,57 +154,6 @@
         res[7]=b[7]*a[0]+b[0]*a[7]
         return res
 
-<<<<<<< HEAD
-	def __add__(a,b):
-		"""R3.Add
-		
-		Multivector addition
-		"""
-		if type(b) in (int, float):
-			 return a.adds(b)
-		res = R3()
-		res[0] = a[0]+b[0]
-		res[1] = a[1]+b[1]
-		res[2] = a[2]+b[2]
-		res[3] = a[3]+b[3]
-		res[4] = a[4]+b[4]
-		res[5] = a[5]+b[5]
-		res[6] = a[6]+b[6]
-		res[7] = a[7]+b[7]
-		return res
-	__radd__=__add__
-
-	def __sub__(a,b):
-		"""R3.Sub
-		
-		Multivector subtraction
-		"""
-		if type(b) in (int, float):
-			 return a.subs(b)
-		res = R3()
-		res[0] = a[0]-b[0]
-		res[1] = a[1]-b[1]
-		res[2] = a[2]-b[2]
-		res[3] = a[3]-b[3]
-		res[4] = a[4]-b[4]
-		res[5] = a[5]-b[5]
-		res[6] = a[6]-b[6]
-		res[7] = a[7]-b[7]
-		return res
-	__rsub__=__sub__
-
-	def smul(a,b):
-		res = R3()
-		res[0] = a*b[0]
-		res[1] = a*b[1]
-		res[2] = a*b[2]
-		res[3] = a*b[3]
-		res[4] = a*b[4]
-		res[5] = a*b[5]
-		res[6] = a*b[6]
-		res[7] = a*b[7]
-		return res
-=======
 
     def __add__(a,b):
         """R3.Add
@@ -393,7 +192,6 @@
         res[7] = a[7]-b[7]
         return res
     __rsub__=__sub__
->>>>>>> 93ef8301
 
     def smul(a,b):
         res = R3()
@@ -407,20 +205,6 @@
         res[7] = a*b[7]
         return res
 
-<<<<<<< HEAD
-	def muls(a,b):
-		res = R3()
-		res[0] = a[0]*b
-		res[1] = a[1]*b
-		res[2] = a[2]*b
-		res[3] = a[3]*b
-		res[4] = a[4]*b
-		res[5] = a[5]*b
-		res[6] = a[6]*b
-		res[7] = a[7]*b
-		return res
-=======
->>>>>>> 93ef8301
 
     def muls(a,b):
         res = R3()
@@ -434,20 +218,6 @@
         res[7] = a[7]*b
         return res
 
-<<<<<<< HEAD
-	def sadd(a,b):
-		res = R3()
-		res[0] = a+b[0]
-		res[1] = b[1]
-		res[2] = b[2]
-		res[3] = b[3]
-		res[4] = b[4]
-		res[5] = b[5]
-		res[6] = b[6]
-		res[7] = b[7]
-		return res
-=======
->>>>>>> 93ef8301
 
     def sadd(a,b):
         res = R3()
@@ -461,20 +231,6 @@
         res[7] = b[7]
         return res
 
-<<<<<<< HEAD
-	def adds(a,b):
-		res = R3()
-		res[0] = a[0]+b
-		res[1] = a[1]
-		res[2] = a[2]
-		res[3] = a[3]
-		res[4] = a[4]
-		res[5] = a[5]
-		res[6] = a[6]
-		res[7] = a[7]
-		return res
-=======
->>>>>>> 93ef8301
 
     def adds(a,b):
         res = R3()
@@ -488,16 +244,6 @@
         res[7] = a[7]
         return res
 
-<<<<<<< HEAD
-	def norm(a):
-		return math.sqrt(math.fabs((a * a.Conjugate())[0]))
-
-	def inorm(a):
-		return a.Dual().norm()
-		
-	def normalized(a):
-		return a * (1 / a.norm())
-=======
 
     def norm(a):
         return math.sqrt(math.fabs((a * a.Conjugate())[0]))
@@ -507,7 +253,6 @@
         
     def normalized(a):
         return a * (1 / a.norm())
->>>>>>> 93ef8301
 
 e1 = R3(1.0, 1)
 e2 = R3(1.0, 2)
@@ -516,16 +261,8 @@
 e13 = R3(1.0, 5)
 e23 = R3(1.0, 6)
 e123 = R3(1.0, 7)
-<<<<<<< HEAD
+
 if __name__ == '__main__':
     print("e1*e1         :", str(e1*e1))
     print("pss           :", str(e123))
     print("pss*pss       :", str(e123*e123))
-
-=======
-
-if __name__ == '__main__':
-    print("e1*e1         :", str(e1*e1))
-    print("pss           :", str(e123))
-    print("pss*pss       :", str(e123*e123))
->>>>>>> 93ef8301
