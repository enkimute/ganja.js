// python Template for the preamble
var preamble = (basis,classname)=>
`"""3D Projective Geometric Algebra.

Written by a generator written by enki.
"""

__author__ = \'Enki\'

import math

class ${classname}:
<<<<<<< HEAD
	def __init__(self, value=0, index=0):
		"""Initiate a new ${classname}.
		 
		Optional, the component \`\`index\`\` can be set with \`\`value\`\`.
		"""
		self.mvec = [0]*${basis.length}
		self._base = [${basis.map(x=>'"'+x+'"').join(',')}]
		if (value != 0):
			self.mvec[index] = value
=======
    def __init__(self, value=0, index=0):
        """Initiate a new ${classname}.
         
        Optional, the component index can be set with value.
        """
        self.mvec = [0] * ${basis.length}
        self._base = [${basis.map(x=>'"'+x+'"').join(', ')}]
        if (value != 0):
            self.mvec[index] = value
>>>>>>> 93ef8301
        
    def __str__(self):
        res = ' + '.join(filter(None, [("%.7f" % x).rstrip("0").rstrip(".")+(["",self._base[i]][i>0]) if math.fabs(x) > 0.000001 else None for i,x in enumerate(self)]))
        if (res == ''):
            return "0"
        return res

    def __getitem__(self, key):
        return self.mvec[key]

    def __setitem__(self, key, value):
        self.mvec[key] = value
        
    def __len__(self):
        return len(self.mvec)`

// python Template for our binary operators

var binary = (classname, symbol, name, name_a, name_b, name_ret, code, classname_a=classname, classname_b=classname, desc)=>
<<<<<<< HEAD
`	def ${name.match("s")?name:({"+":"__add__","-":"__sub__","*":"__mul__","^":"__xor__","&":"__and__","|":"__or__"}[symbol]||name)}(${name_a},${name_b}):${(name in {Mul:1,Add:1,Sub:1})?`
		"""${classname}.${name}
		
		${desc}
		"""
		if type(b) in (int, float):
			 return a.${name.toLowerCase()}s(b)`:``}
		${name_ret} = ${classname}()
		${code.replace(/;/g,'').replace(/^ */g,'').replace(/\n */g,'\n		')}
		return ${name_ret}
${(name in {Mul:1,Add:1,Sub:1})?`	__r${name.toLowerCase()}__=__${name.toLowerCase()}__`:``}`;
=======
`    def ${name.match("s")?name:({"+":"__add__","-":"__sub__","*":"__mul__","^":"__xor__","&":"__and__","|":"__or__"}[symbol]||name)}(${name_a},${name_b}):${(name in {Mul:1,Add:1,Sub:1})?`
        """${classname}.${name}
        
        ${desc}
        """
        if type(b) in (int, float):
            return a.${name.toLowerCase()}s(b)`:``}
        ${name_ret} = ${classname}()
        ${code.replace(/;/g,'').replace(/^ */g,'').replace(/\n */g,'\n        ')}
        return ${name_ret}
${(name in {Mul:1,Add:1,Sub:1})?`    __r${name.toLowerCase()}__=__${name.toLowerCase()}__`:``}`;
>>>>>>> 93ef8301

// python Template for our unary operators

var unary = (classname, symbol, name, name_a, name_ret, code, classname_a=classname,desc)=>
`    def ${({"~":"__invert__"}[symbol]||name)}(${name_a}):
        """${classname}.${name}
        
        ${desc}
        """
        ${name_ret} = ${classname}()
        ${code.replace(/;/g,'').replace(/^ */g,'').replace(/\n */g,'\n        ')}
        return ${name_ret}`;

// python template for CGA example
var CGA = (basis,classname)=>({
preamble:
``,
amble:
`
if __name__ == '__main__':
    # CGA is point based. Vectors are points.
    E1 = ${classname}(1.0, 1)
    E2 = ${classname}(1.0, 2)
    E3 = ${classname}(1.0, 3)
    E4 = ${classname}(1.0, 4)
    E5 = ${classname}(1.0, 5)

    EO = E4 + E5
    EI = (E5 - E4) * 0.5

    def up(x, y, z):
	    return x * E1 + y * E2 + z * E3 + 0.5 * (x * x + y * y + z * z) * EI + EO

    PX = up(1, 2, 3)
    LINE = PX ^ EO ^ EI
    SPHERE = (EO - EI).Dual()

    # output some numbers.
    print("a point       :", str(PX))
    print("a line        :", str(LINE))
    print("a sphere      :", str(SPHERE))
`
});

// python template for algebras without example
var GENERIC = (basis,classname)=>({
preamble:`
`,
amble:`
${basis.slice(1).map((x,i)=>`${x} = ${classname}(1.0, ${i+1})`).join('\n')}

if __name__ == '__main__':
    print("${basis[1]}*${basis[1]}         :", str(${basis[1]}*${basis[1]}))
    print("pss           :", str(${basis[basis.length-1]}))
    print("pss*pss       :", str(${basis[basis.length-1]}*${basis[basis.length-1]}))
`
})

// python template for PGA example
var PGA3D = (basis,classname)=>({
preamble:
``,
amble:
`
if __name__ == '__main__':
    # A rotor (Euclidean line) and translator (Ideal line)
    def rotor(angle, line):
	    return math.cos(angle / 2.0) + math.sin(angle / 2.0) * line.normalized()
	
    def translator(dist, line):
	    return 1.0 + dist / 2.0 * line

    # PGA is plane based. Vectors are planes. (think linear functionals)
    E0 = ${classname}(1.0, 1)           # ideal plane
    E1 = ${classname}(1.0, 2)           # x=0 plane
    E2 = ${classname}(1.0, 3)           # y=0 plane
    E3 = ${classname}(1.0, 4)           # z=0 plane

    # A plane is defined using its homogenous equation ax + by + cz + d = 0 
    def PLANE(a, b, c, d):
        return a * E1 + b * E2 + c * E3 + d * E0

    # PGA points are trivectors.
    E123 = E1 ^ E2 ^ E3
    E032 = E0 ^ E3 ^ E2
    E013 = E0 ^ E1 ^ E3
    E021 = E0 ^ E2 ^ E1

    # A point is just a homogeneous point, euclidean coordinates plus the origin
    def POINT(x, y, z):
        return E123 + x * E032 + y * E013 + z * E021

    # for our toy problem (generate points on the surface of a torus)
    # we start with a function that generates motors.
    # circle(t) with t going from 0 to 1.
    def CIRCLE(t, radius, line):
    	return rotor(t * math.pi * 2.0, line) * translator(radius, E1 * E0)
	
    # a torus is now the product of two circles.
    def TORUS(s, t, r1, l1, r2, l2):
	    return CIRCLE(s, r2, l2)*CIRCLE(t, r1, l1)

    # sample the torus points by sandwich with the origin
    def POINT_ON_TORUS(s, t):
	    to = TORUS(s, t, 0.25, E1 * E2, 0.6, E1 * E3)
	    return to * E123 * ~to

    # Elements of the even subalgebra (scalar + bivector + pss) of unit length are motors
    ROT = rotor(math.pi / 2.0, E1 * E2)

    # The outer product ^ is the MEET. Here we intersect the yz (x=0) and xz (y=0) planes.
    AXZ = E1 ^ E2                # x=0, y=0 -> z-axis line

    # line and plane meet in point. We intersect the line along the z-axis (x=0,y=0) with the xy (z=0) plane.
    ORIG = AXZ ^ E3              # x=0, y=0, z=0 -> origin

    # We can also easily create points and join them into a line using the regressive (vee, &) product.
    PX = POINT(1, 0, 0)
    LINE = ORIG & PX             # & = regressive product, JOIN, here, x-axis line.

    # Lets also create the plane with equation 2x + z - 3 = 0
    P = PLANE(2, 0, 1, -3)

    # rotations work on all elements ..
    ROTATED_LINE = ROT * LINE * ~ROT
    ROTATED_POINT = ROT * PX * ~ROT
    ROTATED_PLANE = ROT * P * ~ROT

    # See the 3D PGA Cheat sheet for a huge collection of useful formulas
    POINT_ON_PLANE = (P | PX) * P

    # output some numbers.
    print("a point       :", str(PX))
    print("a line        :", str(LINE))
    print("a plane       :", str(P))
    print("a rotor       :", str(ROT))
    print("rotated line  :", str(ROTATED_LINE))
    print("rotated point :", str(ROTATED_POINT))
    print("rotated plane :", str(ROTATED_PLANE))
    print("point on plane:", str(POINT_ON_PLANE.normalized()))
    print("point on torus:", str(POINT_ON_TORUS(0.0, 0.0)))
`
})

// python Template for the postamble
var postamble = (basis,classname,example)=>
`    def norm(a):
        return math.sqrt(math.fabs((a * a.Conjugate())[0]))
        
    def inorm(a):
        return a.Dual().norm()
        
    def normalized(a):
        return a * (1 / a.norm())
${example.amble}
`;

Object.assign(exports,{preamble,postamble,unary,binary,desc:"python",PGA3D,CGA,GENERIC});<|MERGE_RESOLUTION|>--- conflicted
+++ resolved
@@ -10,17 +10,6 @@
 import math
 
 class ${classname}:
-<<<<<<< HEAD
-	def __init__(self, value=0, index=0):
-		"""Initiate a new ${classname}.
-		 
-		Optional, the component \`\`index\`\` can be set with \`\`value\`\`.
-		"""
-		self.mvec = [0]*${basis.length}
-		self._base = [${basis.map(x=>'"'+x+'"').join(',')}]
-		if (value != 0):
-			self.mvec[index] = value
-=======
     def __init__(self, value=0, index=0):
         """Initiate a new ${classname}.
          
@@ -30,7 +19,6 @@
         self._base = [${basis.map(x=>'"'+x+'"').join(', ')}]
         if (value != 0):
             self.mvec[index] = value
->>>>>>> 93ef8301
         
     def __str__(self):
         res = ' + '.join(filter(None, [("%.7f" % x).rstrip("0").rstrip(".")+(["",self._base[i]][i>0]) if math.fabs(x) > 0.000001 else None for i,x in enumerate(self)]))
@@ -50,19 +38,6 @@
 // python Template for our binary operators
 
 var binary = (classname, symbol, name, name_a, name_b, name_ret, code, classname_a=classname, classname_b=classname, desc)=>
-<<<<<<< HEAD
-`	def ${name.match("s")?name:({"+":"__add__","-":"__sub__","*":"__mul__","^":"__xor__","&":"__and__","|":"__or__"}[symbol]||name)}(${name_a},${name_b}):${(name in {Mul:1,Add:1,Sub:1})?`
-		"""${classname}.${name}
-		
-		${desc}
-		"""
-		if type(b) in (int, float):
-			 return a.${name.toLowerCase()}s(b)`:``}
-		${name_ret} = ${classname}()
-		${code.replace(/;/g,'').replace(/^ */g,'').replace(/\n */g,'\n		')}
-		return ${name_ret}
-${(name in {Mul:1,Add:1,Sub:1})?`	__r${name.toLowerCase()}__=__${name.toLowerCase()}__`:``}`;
-=======
 `    def ${name.match("s")?name:({"+":"__add__","-":"__sub__","*":"__mul__","^":"__xor__","&":"__and__","|":"__or__"}[symbol]||name)}(${name_a},${name_b}):${(name in {Mul:1,Add:1,Sub:1})?`
         """${classname}.${name}
         
@@ -74,7 +49,6 @@
         ${code.replace(/;/g,'').replace(/^ */g,'').replace(/\n */g,'\n        ')}
         return ${name_ret}
 ${(name in {Mul:1,Add:1,Sub:1})?`    __r${name.toLowerCase()}__=__${name.toLowerCase()}__`:``}`;
->>>>>>> 93ef8301
 
 // python Template for our unary operators
 
